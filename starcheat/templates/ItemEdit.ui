<?xml version="1.0" encoding="UTF-8"?>
<ui version="4.0">
 <class>Dialog</class>
 <widget class="QDialog" name="Dialog">
  <property name="windowModality">
   <enum>Qt::ApplicationModal</enum>
  </property>
  <property name="geometry">
   <rect>
    <x>0</x>
    <y>0</y>
    <width>368</width>
    <height>350</height>
   </rect>
  </property>
  <property name="windowTitle">
   <string>Edit Item</string>
  </property>
<<<<<<< HEAD
  <widget class="QDialogButtonBox" name="buttonBox">
   <property name="geometry">
    <rect>
     <x>140</x>
     <y>300</y>
     <width>211</width>
     <height>21</height>
    </rect>
   </property>
   <property name="orientation">
    <enum>Qt::Horizontal</enum>
   </property>
   <property name="standardButtons">
    <set>QDialogButtonBox::Cancel|QDialogButtonBox::Ok</set>
   </property>
  </widget>
  <widget class="QLabel" name="item_type_label">
   <property name="geometry">
    <rect>
     <x>10</x>
     <y>10</y>
     <width>71</width>
     <height>21</height>
    </rect>
   </property>
   <property name="text">
    <string>Item Name</string>
   </property>
  </widget>
  <widget class="QSpinBox" name="count">
   <property name="geometry">
    <rect>
     <x>280</x>
     <y>30</y>
     <width>71</width>
     <height>23</height>
    </rect>
   </property>
   <property name="minimum">
    <number>1</number>
   </property>
   <property name="maximum">
    <number>1000</number>
   </property>
   <property name="singleStep">
    <number>10</number>
   </property>
  </widget>
  <widget class="QLineEdit" name="item_type">
   <property name="geometry">
    <rect>
     <x>10</x>
     <y>30</y>
     <width>221</width>
     <height>22</height>
    </rect>
   </property>
  </widget>
  <widget class="QLabel" name="count_label">
   <property name="geometry">
    <rect>
     <x>280</x>
     <y>10</y>
     <width>61</width>
     <height>21</height>
    </rect>
   </property>
   <property name="text">
    <string>Amount</string>
   </property>
  </widget>
  <widget class="QTableWidget" name="variant">
   <property name="geometry">
    <rect>
     <x>10</x>
     <y>130</y>
     <width>341</width>
     <height>161</height>
    </rect>
   </property>
   <property name="editTriggers">
    <set>QAbstractItemView::NoEditTriggers</set>
   </property>
   <property name="alternatingRowColors">
    <bool>true</bool>
   </property>
   <property name="verticalScrollMode">
    <enum>QAbstractItemView::ScrollPerPixel</enum>
   </property>
   <property name="wordWrap">
    <bool>true</bool>
   </property>
   <property name="cornerButtonEnabled">
    <bool>false</bool>
   </property>
   <attribute name="horizontalHeaderVisible">
    <bool>false</bool>
   </attribute>
   <attribute name="horizontalHeaderStretchLastSection">
    <bool>true</bool>
   </attribute>
   <attribute name="verticalHeaderVisible">
    <bool>false</bool>
   </attribute>
   <attribute name="verticalHeaderDefaultSectionSize">
    <number>40</number>
   </attribute>
   <column>
    <property name="text">
     <string>Variant</string>
    </property>
   </column>
  </widget>
  <widget class="QPushButton" name="trash_button">
   <property name="enabled">
    <bool>true</bool>
   </property>
   <property name="geometry">
    <rect>
     <x>10</x>
     <y>300</y>
     <width>61</width>
     <height>21</height>
    </rect>
   </property>
   <property name="text">
    <string>Trash</string>
   </property>
  </widget>
  <widget class="QToolButton" name="load_button">
   <property name="geometry">
    <rect>
     <x>230</x>
     <y>30</y>
     <width>31</width>
     <height>22</height>
    </rect>
   </property>
   <property name="text">
    <string>...</string>
   </property>
   <property name="arrowType">
    <enum>Qt::NoArrow</enum>
   </property>
  </widget>
  <widget class="QLabel" name="icon">
   <property name="geometry">
    <rect>
     <x>10</x>
     <y>60</y>
     <width>64</width>
     <height>64</height>
    </rect>
   </property>
   <property name="styleSheet">
    <string notr="true">background-color: white</string>
   </property>
   <property name="frameShape">
    <enum>QFrame::Box</enum>
   </property>
   <property name="text">
    <string/>
   </property>
   <property name="alignment">
    <set>Qt::AlignCenter</set>
   </property>
  </widget>
  <widget class="QLabel" name="short_desc">
   <property name="geometry">
    <rect>
     <x>80</x>
     <y>60</y>
     <width>271</width>
     <height>16</height>
    </rect>
   </property>
   <property name="font">
    <font>
     <underline>true</underline>
    </font>
   </property>
   <property name="text">
    <string>&lt;empty slot&gt;</string>
   </property>
  </widget>
  <widget class="QLabel" name="desc">
   <property name="geometry">
    <rect>
     <x>80</x>
     <y>80</y>
     <width>271</width>
     <height>41</height>
    </rect>
   </property>
   <property name="font">
    <font>
     <pointsize>8</pointsize>
    </font>
   </property>
   <property name="text">
    <string/>
   </property>
   <property name="alignment">
    <set>Qt::AlignLeading|Qt::AlignLeft|Qt::AlignTop</set>
   </property>
   <property name="wordWrap">
    <bool>true</bool>
   </property>
  </widget>
=======
  <layout class="QGridLayout" name="gridLayout">
   <item row="0" column="0">
    <widget class="QLabel" name="item_type_label">
     <property name="text">
      <string>Item Name</string>
     </property>
    </widget>
   </item>
   <item row="0" column="3">
    <widget class="QLabel" name="count_label">
     <property name="text">
      <string>Amount</string>
     </property>
    </widget>
   </item>
   <item row="1" column="0" colspan="2">
    <widget class="QLineEdit" name="item_type"/>
   </item>
   <item row="1" column="2">
    <widget class="QToolButton" name="load_button">
     <property name="text">
      <string>...</string>
     </property>
     <property name="arrowType">
      <enum>Qt::NoArrow</enum>
     </property>
    </widget>
   </item>
   <item row="1" column="3">
    <widget class="QSpinBox" name="count">
     <property name="minimum">
      <number>1</number>
     </property>
     <property name="maximum">
      <number>1000</number>
     </property>
     <property name="singleStep">
      <number>10</number>
     </property>
    </widget>
   </item>
   <item row="2" column="0" rowspan="2">
    <widget class="QLabel" name="icon">
     <property name="styleSheet">
      <string notr="true">background-color: white</string>
     </property>
     <property name="frameShape">
      <enum>QFrame::Box</enum>
     </property>
     <property name="text">
      <string/>
     </property>
     <property name="alignment">
      <set>Qt::AlignCenter</set>
     </property>
    </widget>
   </item>
   <item row="2" column="1" colspan="3">
    <widget class="QLabel" name="short_desc">
     <property name="font">
      <font>
       <underline>true</underline>
      </font>
     </property>
     <property name="text">
      <string>&lt;empty slot&gt;</string>
     </property>
    </widget>
   </item>
   <item row="3" column="1" colspan="3">
    <widget class="QLabel" name="desc">
     <property name="font">
      <font>
       <pointsize>8</pointsize>
      </font>
     </property>
     <property name="text">
      <string/>
     </property>
     <property name="alignment">
      <set>Qt::AlignLeading|Qt::AlignLeft|Qt::AlignTop</set>
     </property>
     <property name="wordWrap">
      <bool>true</bool>
     </property>
    </widget>
   </item>
   <item row="4" column="0" colspan="4">
    <widget class="QTableWidget" name="variant">
     <property name="editTriggers">
      <set>QAbstractItemView::NoEditTriggers</set>
     </property>
     <property name="alternatingRowColors">
      <bool>true</bool>
     </property>
     <property name="wordWrap">
      <bool>false</bool>
     </property>
     <property name="cornerButtonEnabled">
      <bool>false</bool>
     </property>
     <property name="rowCount">
      <number>0</number>
     </property>
     <attribute name="horizontalHeaderVisible">
      <bool>false</bool>
     </attribute>
     <attribute name="horizontalHeaderStretchLastSection">
      <bool>true</bool>
     </attribute>
     <attribute name="verticalHeaderVisible">
      <bool>false</bool>
     </attribute>
     <column>
      <property name="text">
       <string>Variant</string>
      </property>
     </column>
    </widget>
   </item>
   <item row="5" column="0">
    <widget class="QPushButton" name="trash_button">
     <property name="enabled">
      <bool>true</bool>
     </property>
     <property name="text">
      <string>Trash</string>
     </property>
    </widget>
   </item>
   <item row="5" column="1" colspan="3">
    <widget class="QDialogButtonBox" name="buttonBox">
     <property name="orientation">
      <enum>Qt::Horizontal</enum>
     </property>
     <property name="standardButtons">
      <set>QDialogButtonBox::Cancel|QDialogButtonBox::Ok</set>
     </property>
    </widget>
   </item>
  </layout>
>>>>>>> 4fba2524
 </widget>
 <resources/>
 <connections>
  <connection>
   <sender>buttonBox</sender>
   <signal>accepted()</signal>
   <receiver>Dialog</receiver>
   <slot>accept()</slot>
   <hints>
    <hint type="sourcelabel">
     <x>248</x>
     <y>254</y>
    </hint>
    <hint type="destinationlabel">
     <x>157</x>
     <y>274</y>
    </hint>
   </hints>
  </connection>
  <connection>
   <sender>buttonBox</sender>
   <signal>rejected()</signal>
   <receiver>Dialog</receiver>
   <slot>reject()</slot>
   <hints>
    <hint type="sourcelabel">
     <x>316</x>
     <y>260</y>
    </hint>
    <hint type="destinationlabel">
     <x>286</x>
     <y>274</y>
    </hint>
   </hints>
  </connection>
 </connections>
</ui><|MERGE_RESOLUTION|>--- conflicted
+++ resolved
@@ -16,217 +16,6 @@
   <property name="windowTitle">
    <string>Edit Item</string>
   </property>
-<<<<<<< HEAD
-  <widget class="QDialogButtonBox" name="buttonBox">
-   <property name="geometry">
-    <rect>
-     <x>140</x>
-     <y>300</y>
-     <width>211</width>
-     <height>21</height>
-    </rect>
-   </property>
-   <property name="orientation">
-    <enum>Qt::Horizontal</enum>
-   </property>
-   <property name="standardButtons">
-    <set>QDialogButtonBox::Cancel|QDialogButtonBox::Ok</set>
-   </property>
-  </widget>
-  <widget class="QLabel" name="item_type_label">
-   <property name="geometry">
-    <rect>
-     <x>10</x>
-     <y>10</y>
-     <width>71</width>
-     <height>21</height>
-    </rect>
-   </property>
-   <property name="text">
-    <string>Item Name</string>
-   </property>
-  </widget>
-  <widget class="QSpinBox" name="count">
-   <property name="geometry">
-    <rect>
-     <x>280</x>
-     <y>30</y>
-     <width>71</width>
-     <height>23</height>
-    </rect>
-   </property>
-   <property name="minimum">
-    <number>1</number>
-   </property>
-   <property name="maximum">
-    <number>1000</number>
-   </property>
-   <property name="singleStep">
-    <number>10</number>
-   </property>
-  </widget>
-  <widget class="QLineEdit" name="item_type">
-   <property name="geometry">
-    <rect>
-     <x>10</x>
-     <y>30</y>
-     <width>221</width>
-     <height>22</height>
-    </rect>
-   </property>
-  </widget>
-  <widget class="QLabel" name="count_label">
-   <property name="geometry">
-    <rect>
-     <x>280</x>
-     <y>10</y>
-     <width>61</width>
-     <height>21</height>
-    </rect>
-   </property>
-   <property name="text">
-    <string>Amount</string>
-   </property>
-  </widget>
-  <widget class="QTableWidget" name="variant">
-   <property name="geometry">
-    <rect>
-     <x>10</x>
-     <y>130</y>
-     <width>341</width>
-     <height>161</height>
-    </rect>
-   </property>
-   <property name="editTriggers">
-    <set>QAbstractItemView::NoEditTriggers</set>
-   </property>
-   <property name="alternatingRowColors">
-    <bool>true</bool>
-   </property>
-   <property name="verticalScrollMode">
-    <enum>QAbstractItemView::ScrollPerPixel</enum>
-   </property>
-   <property name="wordWrap">
-    <bool>true</bool>
-   </property>
-   <property name="cornerButtonEnabled">
-    <bool>false</bool>
-   </property>
-   <attribute name="horizontalHeaderVisible">
-    <bool>false</bool>
-   </attribute>
-   <attribute name="horizontalHeaderStretchLastSection">
-    <bool>true</bool>
-   </attribute>
-   <attribute name="verticalHeaderVisible">
-    <bool>false</bool>
-   </attribute>
-   <attribute name="verticalHeaderDefaultSectionSize">
-    <number>40</number>
-   </attribute>
-   <column>
-    <property name="text">
-     <string>Variant</string>
-    </property>
-   </column>
-  </widget>
-  <widget class="QPushButton" name="trash_button">
-   <property name="enabled">
-    <bool>true</bool>
-   </property>
-   <property name="geometry">
-    <rect>
-     <x>10</x>
-     <y>300</y>
-     <width>61</width>
-     <height>21</height>
-    </rect>
-   </property>
-   <property name="text">
-    <string>Trash</string>
-   </property>
-  </widget>
-  <widget class="QToolButton" name="load_button">
-   <property name="geometry">
-    <rect>
-     <x>230</x>
-     <y>30</y>
-     <width>31</width>
-     <height>22</height>
-    </rect>
-   </property>
-   <property name="text">
-    <string>...</string>
-   </property>
-   <property name="arrowType">
-    <enum>Qt::NoArrow</enum>
-   </property>
-  </widget>
-  <widget class="QLabel" name="icon">
-   <property name="geometry">
-    <rect>
-     <x>10</x>
-     <y>60</y>
-     <width>64</width>
-     <height>64</height>
-    </rect>
-   </property>
-   <property name="styleSheet">
-    <string notr="true">background-color: white</string>
-   </property>
-   <property name="frameShape">
-    <enum>QFrame::Box</enum>
-   </property>
-   <property name="text">
-    <string/>
-   </property>
-   <property name="alignment">
-    <set>Qt::AlignCenter</set>
-   </property>
-  </widget>
-  <widget class="QLabel" name="short_desc">
-   <property name="geometry">
-    <rect>
-     <x>80</x>
-     <y>60</y>
-     <width>271</width>
-     <height>16</height>
-    </rect>
-   </property>
-   <property name="font">
-    <font>
-     <underline>true</underline>
-    </font>
-   </property>
-   <property name="text">
-    <string>&lt;empty slot&gt;</string>
-   </property>
-  </widget>
-  <widget class="QLabel" name="desc">
-   <property name="geometry">
-    <rect>
-     <x>80</x>
-     <y>80</y>
-     <width>271</width>
-     <height>41</height>
-    </rect>
-   </property>
-   <property name="font">
-    <font>
-     <pointsize>8</pointsize>
-    </font>
-   </property>
-   <property name="text">
-    <string/>
-   </property>
-   <property name="alignment">
-    <set>Qt::AlignLeading|Qt::AlignLeft|Qt::AlignTop</set>
-   </property>
-   <property name="wordWrap">
-    <bool>true</bool>
-   </property>
-  </widget>
-=======
   <layout class="QGridLayout" name="gridLayout">
    <item row="0" column="0">
     <widget class="QLabel" name="item_type_label">
@@ -368,7 +157,6 @@
     </widget>
    </item>
   </layout>
->>>>>>> 4fba2524
  </widget>
  <resources/>
  <connections>
